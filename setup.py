#!/usr/bin/env python
# -*- coding: utf-8 -*-
"""
Setup script for networkx

You can install networkx with

python setup.py install
"""
from glob import glob
import os
import sys
if os.path.exists('MANIFEST'):
    os.remove('MANIFEST')

from setuptools import setup

if sys.argv[-1] == 'setup.py':
    print("To install, run 'python setup.py install'")
    print()

if sys.version_info[:2] < (2, 6):
    print("NetworkX requires Python version 2.6 or later (%d.%d detected)." %
          sys.version_info[:2])
    sys.exit(-1)

# Write the version information.
sys.path.insert(0, 'networkx')
import release
version = release.write_versionfile()
sys.path.pop(0)

packages=["networkx",
          "networkx.algorithms",
          "networkx.algorithms.assortativity",
          "networkx.algorithms.bipartite",
          "networkx.algorithms.centrality",
          "networkx.algorithms.chordal",
          "networkx.algorithms.community",
          "networkx.algorithms.components",
          "networkx.algorithms.connectivity",
          "networkx.algorithms.flow",
          "networkx.algorithms.traversal",
          "networkx.algorithms.isomorphism",
          "networkx.algorithms.shortest_paths",
          "networkx.algorithms.link_analysis",
          "networkx.algorithms.operators",
          "networkx.algorithms.approximation",
          "networkx.algorithms.tree",
          "networkx.classes",
          "networkx.external",
          "networkx.generators",
          "networkx.drawing",
          "networkx.linalg",
          "networkx.readwrite",
          "networkx.readwrite.json_graph",
          "networkx.tests",
          "networkx.testing",
          "networkx.utils"]

docdirbase  = 'share/doc/networkx-%s' % version
# add basic documentation
data = [(docdirbase, glob("*.txt"))]
# add examples
for d in ['advanced',
          'algorithms',
          'basic',
          '3d_drawing',
          'drawing',
          'graph',
          'multigraph',
          'pygraphviz',
          'readwrite']:
    dd = os.path.join(docdirbase,'examples', d)
    pp = os.path.join('examples', d)
    data.append((dd, glob(os.path.join(pp ,"*.py"))))
    data.append((dd, glob(os.path.join(pp ,"*.bz2"))))
    data.append((dd, glob(os.path.join(pp ,"*.gz"))))
    data.append((dd, glob(os.path.join(pp ,"*.mbox"))))
    data.append((dd, glob(os.path.join(pp ,"*.edgelist"))))

# add the tests
package_data     = {
    'networkx': ['tests/*.py'],
    'networkx.algorithms': ['tests/*.py'],
    'networkx.algorithms.assortativity': ['tests/*.py'],
    'networkx.algorithms.bipartite': ['tests/*.py'],
    'networkx.algorithms.centrality': ['tests/*.py'],
    'networkx.algorithms.chordal': ['tests/*.py'],
    'networkx.algorithms.community': ['tests/*.py'],
    'networkx.algorithms.components': ['tests/*.py'],
    'networkx.algorithms.connectivity': ['tests/*.py'],
    'networkx.algorithms.flow': ['tests/*.py', 'tests/*.bz2'],
    'networkx.algorithms.traversal': ['tests/*.py'],
    'networkx.algorithms.isomorphism': ['tests/*.py','tests/*.*99'],
    'networkx.algorithms.link_analysis': ['tests/*.py'],
    'networkx.algorithms.approximation': ['tests/*.py'],
    'networkx.algorithms.operators': ['tests/*.py'],
    'networkx.algorithms.shortest_paths': ['tests/*.py'],
    'networkx.algorithms.traversal': ['tests/*.py'],
    'networkx.algorithms.tree': ['tests/*.py'],
    'networkx.classes': ['tests/*.py'],
    'networkx.generators': ['tests/*.py'],
    'networkx.drawing': ['tests/*.py'],
    'networkx.linalg': ['tests/*.py'],
    'networkx.readwrite': ['tests/*.py'],
    'networkx.readwrite.json_graph': ['tests/*.py'],
    'networkx.testing': ['tests/*.py'],
    'networkx.utils': ['tests/*.py']
    }

install_requires = ['decorator>=3.4.0']

if __name__ == "__main__":

    setup(
        name             = release.name.lower(),
        version          = version,
        maintainer       = release.maintainer,
        maintainer_email = release.maintainer_email,
        author           = release.authors['Hagberg'][0],
        author_email     = release.authors['Hagberg'][1],
        description      = release.description,
        keywords         = release.keywords,
        long_description = release.long_description,
        license          = release.license,
        platforms        = release.platforms,
        url              = release.url,
        download_url     = release.download_url,
        classifiers      = release.classifiers,
        packages         = packages,
        data_files       = data,
        package_data     = package_data,
<<<<<<< HEAD
        test_suite       = 'nose.collector',
        tests_require    = ['nose>=0.10.1'],
        zip_safe         = False
    )
=======
        install_requires = install_requires
      )
>>>>>>> a48af71e
<|MERGE_RESOLUTION|>--- conflicted
+++ resolved
@@ -131,12 +131,8 @@
         packages         = packages,
         data_files       = data,
         package_data     = package_data,
-<<<<<<< HEAD
+        install_requires = install_requires,
         test_suite       = 'nose.collector',
         tests_require    = ['nose>=0.10.1'],
         zip_safe         = False
-    )
-=======
-        install_requires = install_requires
-      )
->>>>>>> a48af71e
+    )