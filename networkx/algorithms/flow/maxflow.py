# -*- coding: utf-8 -*-
"""
Maximum flow (and minimum cut) algorithms on capacitated graphs.
"""

__author__ = """Loïc Séguin-C. <loicseguin@gmail.com>"""
# Copyright (C) 2010 Loïc Séguin-C. <loicseguin@gmail.com>
# All rights reserved.
# BSD license.

import networkx as nx

__all__ = ['ford_fulkerson',
           'ford_fulkerson_flow',
<<<<<<< HEAD
           'ford_fulkerson_flow_and_residual',
           'max_flow',
           'min_cut']

def ford_fulkerson_flow_and_residual(G, s, t, capacity='capacity'):
=======
           'ford_fulkerson_flow_and_auxiliary',
           'max_flow',
           'min_cut']

def ford_fulkerson_flow_and_auxiliary(G, s, t, capacity='capacity'):
>>>>>>> b85047ac
    """Find a maximum single-commodity flow using the Ford-Fulkerson
    algorithm.
    
    This function returns both the value of the maximum flow and the 
<<<<<<< HEAD
    residual network resulting after finding the maximum flow. The 
    residual network has edges with capacity equal to the capacity 
    of the edge in the original network minus the flow that went 
    throught that edge. Notice that it can happen that a flow 
    from v to u is allowed in the residual network, though disallowed 
    in the original network. A dictionary with infinite capacity edges 
    can be found as an attribute of the residual network.
=======
    auxiliary network resulting after finding the maximum flow, which
    is also named residual network in the literature. The 
    auxiliary network has edges with capacity equal to the capacity 
    of the edge in the original network minus the flow that went 
    throught that edge. Notice that it can happen that a flow 
    from v to u is allowed in the auxiliary network, though disallowed 
    in the original network. A dictionary with infinite capacity edges 
    can be found as an attribute of the auxiliary network.
>>>>>>> b85047ac

    Parameters
    ----------
    G : NetworkX graph
        Edges of the graph are expected to have an attribute called
        'capacity'. If this attribute is not present, the edge is
        considered to have infinite capacity.

    s : node
        Source node for the flow.

    t : node
        Sink node for the flow.

    capacity: string
        Edges of the graph G are expected to have an attribute capacity
        that indicates how much flow the edge can support. If this
        attribute is not present, the edge is considered to have
        infinite capacity. Default value: 'capacity'.

    Returns
    -------
    flow_value : integer, float
        Value of the maximum flow, i.e., net outflow from the source.

<<<<<<< HEAD
    residual : DiGraph
        Residual network after finding the maximum flow. A dictionary
        with infinite capacity edges can be found as an attribute of
        this network: residual.graph['inf_capacity_flows']
=======
    auxiliary : DiGraph
        Residual/auxiliary network after finding the maximum flow. 
        A dictionary with infinite capacity edges can be found as 
        an attribute of this network: auxiliary.graph['inf_capacity_flows']
>>>>>>> b85047ac

    Raises
    ------
    NetworkXError
        The algorithm does not support MultiGraph and MultiDiGraph. If
        the input graph is an instance of one of these two classes, a
        NetworkXError is raised.

    NetworkXUnbounded
        If the graph has a path of infinite capacity, the value of a 
        feasible flow on the graph is unbounded above and the function
        raises a NetworkXUnbounded.

    Notes
    -----
    This algorithm uses Edmonds-Karp-Dinitz path selection rule which
    guarantees a running time of `O(nm^2)` for `n` nodes and `m` edges.

    Examples
    --------
    >>> import networkx as nx
    >>> G = nx.DiGraph()
    >>> G.add_edge('x','a', capacity=3.0)
    >>> G.add_edge('x','b', capacity=1.0)
    >>> G.add_edge('a','c', capacity=3.0)
    >>> G.add_edge('b','c', capacity=5.0)
    >>> G.add_edge('b','d', capacity=4.0)
    >>> G.add_edge('d','e', capacity=2.0)
    >>> G.add_edge('c','y', capacity=2.0)
    >>> G.add_edge('e','y', capacity=3.0)
<<<<<<< HEAD
    >>> flow, residual = nx.ford_fulkerson_flow_and_residual(G, 'x', 'y')
    >>> flow
    3.0
    >>> # A dictionary with infinite capacity flows can be found as an
    >>> # attribute of the residual network
    >>> inf_capacity_flows = residual.graph['inf_capacity_flows']
=======
    >>> flow, auxiliary = nx.ford_fulkerson_flow_and_auxiliary(G, 'x', 'y')
    >>> flow
    3.0
    >>> # A dictionary with infinite capacity flows can be found as an
    >>> # attribute of the auxiliary network
    >>> inf_capacity_flows = auxiliary.graph['inf_capacity_flows']
>>>>>>> b85047ac

    """
    if G.is_multigraph():
        raise nx.NetworkXError(
                'MultiGraph and MultiDiGraph not supported (yet).')

    if s not in G:
        raise nx.NetworkXError('node %s not in graph' % str(s))
    if t not in G:
        raise nx.NetworkXError('node %s not in graph' % str(t))

    auxiliary = _create_auxiliary_digraph(G, capacity=capacity)
    inf_capacity_flows = auxiliary.graph['inf_capacity_flows']

    flow_value = 0   # Initial feasible flow.

    # As long as there is an (s, t)-path in the auxiliary digraph, find
    # the shortest (with respect to the number of arcs) such path and
    # augment the flow on this path.
    while True:
        try:
            path_nodes = nx.bidirectional_shortest_path(auxiliary, s, t)
        except nx.NetworkXNoPath:
            break

        # Get the list of edges in the shortest path.
        path_edges = list(zip(path_nodes[:-1], path_nodes[1:]))

        # Find the minimum capacity of an edge in the path.
        try:
            path_capacity = min([auxiliary[u][v][capacity]
                                for u, v in path_edges
                                if capacity in auxiliary[u][v]])
        except ValueError: 
            # path of infinite capacity implies no max flow
            raise nx.NetworkXUnbounded(
                    "Infinite capacity path, flow unbounded above.")
        
        flow_value += path_capacity

        # Augment the flow along the path.
        for u, v in path_edges:
            edge_attr = auxiliary[u][v]
            if capacity in edge_attr:
                edge_attr[capacity] -= path_capacity
                if edge_attr[capacity] == 0:
                    auxiliary.remove_edge(u, v)
            else:
                inf_capacity_flows[(u, v)] += path_capacity

            if auxiliary.has_edge(v, u):
                if capacity in auxiliary[v][u]:
                    auxiliary[v][u][capacity] += path_capacity
            else:
                auxiliary.add_edge(v, u, {capacity: path_capacity})
    
    auxiliary.graph['inf_capacity_flows'] = inf_capacity_flows
    return flow_value, auxiliary

def _create_auxiliary_digraph(G, capacity='capacity'):
    """Initialize an auxiliary digraph and dict of infinite capacity
    edges for a given graph G.
    Ignore edges with capacity <= 0.
    """
    auxiliary = nx.DiGraph()
    auxiliary.add_nodes_from(G)
    inf_capacity_flows = {}
    if nx.is_directed(G):
        for edge in G.edges(data = True):
            if capacity in edge[2]:
                if edge[2][capacity] > 0:
                    auxiliary.add_edge(*edge)
            else:
                auxiliary.add_edge(*edge)
                inf_capacity_flows[(edge[0], edge[1])] = 0
    else:
        for edge in G.edges(data = True):
            if capacity in edge[2]:
                if edge[2][capacity] > 0:
                    auxiliary.add_edge(*edge)
                    auxiliary.add_edge(edge[1], edge[0], edge[2])
            else:
                auxiliary.add_edge(*edge)
                auxiliary.add_edge(edge[1], edge[0], edge[2])
                inf_capacity_flows[(edge[0], edge[1])] = 0
                inf_capacity_flows[(edge[1], edge[0])] = 0

    auxiliary.graph['inf_capacity_flows'] = inf_capacity_flows
    return auxiliary


def _create_flow_dict(G, H, capacity='capacity'):
    """Creates the flow dict of dicts on G corresponding to the
    auxiliary digraph H and infinite capacity edges flows
    inf_capacity_flows.
    """
    inf_capacity_flows = H.graph['inf_capacity_flows']
    flow = dict([(u, {}) for u in G])

    if G.is_directed():
        for u, v in G.edges_iter():
            if H.has_edge(u, v):
                if capacity in G[u][v]:
                    flow[u][v] = max(0, G[u][v][capacity] - H[u][v][capacity])
                elif G.has_edge(v, u) and not capacity in G[v][u]:
                    flow[u][v] = max(0, inf_capacity_flows[(u, v)] -
                                     inf_capacity_flows[(v, u)])
                else:
                    flow[u][v] = max(0, H[v].get(u, {}).get(capacity, 0) -
                                     G[v].get(u, {}).get(capacity, 0))
            else:
                flow[u][v] = G[u][v][capacity]

    else: # undirected
        for u, v in G.edges_iter():
            if H.has_edge(u, v):
                if capacity in G[u][v]:
                    flow[u][v] = abs(G[u][v][capacity] - H[u][v][capacity])
                else:
                    flow[u][v] = abs(inf_capacity_flows[(u, v)] -
                                     inf_capacity_flows[(v, u)])
            else:
                flow[u][v] = G[u][v][capacity]
            flow[v][u] = flow[u][v]

    return flow

def ford_fulkerson(G, s, t, capacity='capacity'):
    """Find a maximum single-commodity flow using the Ford-Fulkerson
    algorithm.
    
    This algorithm uses Edmonds-Karp-Dinitz path selection rule which
    guarantees a running time of `O(nm^2)` for `n` nodes and `m` edges.


    Parameters
    ----------
    G : NetworkX graph
        Edges of the graph are expected to have an attribute called
        'capacity'. If this attribute is not present, the edge is
        considered to have infinite capacity.

    s : node
        Source node for the flow.

    t : node
        Sink node for the flow.

    capacity: string
        Edges of the graph G are expected to have an attribute capacity
        that indicates how much flow the edge can support. If this
        attribute is not present, the edge is considered to have
        infinite capacity. Default value: 'capacity'.

    Returns
    -------
    flow_value : integer, float
        Value of the maximum flow, i.e., net outflow from the source.

    flow_dict : dictionary
        Dictionary of dictionaries keyed by nodes such that
        flow_dict[u][v] is the flow edge (u, v).

    Raises
    ------
    NetworkXError
        The algorithm does not support MultiGraph and MultiDiGraph. If
        the input graph is an instance of one of these two classes, a
        NetworkXError is raised.

    NetworkXUnbounded
        If the graph has a path of infinite capacity, the value of a 
        feasible flow on the graph is unbounded above and the function
        raises a NetworkXUnbounded.

    Examples
    --------
    >>> import networkx as nx
    >>> G = nx.DiGraph()
    >>> G.add_edge('x','a', capacity=3.0)
    >>> G.add_edge('x','b', capacity=1.0)
    >>> G.add_edge('a','c', capacity=3.0)
    >>> G.add_edge('b','c', capacity=5.0)
    >>> G.add_edge('b','d', capacity=4.0)
    >>> G.add_edge('d','e', capacity=2.0)
    >>> G.add_edge('c','y', capacity=2.0)
    >>> G.add_edge('e','y', capacity=3.0)
    >>> flow, F = nx.ford_fulkerson(G, 'x', 'y')
    >>> flow
    3.0
    """
<<<<<<< HEAD
    flow_value, residual = ford_fulkerson_flow_and_residual(G, 
                                s, t, capacity=capacity)
    flow_dict = _create_flow_dict(G, residual, capacity=capacity)
=======
    flow_value, auxiliary = ford_fulkerson_flow_and_auxiliary(G, 
                                s, t, capacity=capacity)
    flow_dict = _create_flow_dict(G, auxiliary, capacity=capacity)
>>>>>>> b85047ac
    return flow_value, flow_dict

def ford_fulkerson_flow(G, s, t, capacity='capacity'):
    """Return a maximum flow for a single-commodity flow problem.

    Parameters
    ----------
    G : NetworkX graph
        Edges of the graph are expected to have an attribute called
        'capacity'. If this attribute is not present, the edge is
        considered to have infinite capacity.

    s : node
        Source node for the flow.

    t : node
        Sink node for the flow.

    capacity: string
        Edges of the graph G are expected to have an attribute capacity
        that indicates how much flow the edge can support. If this
        attribute is not present, the edge is considered to have
        infinite capacity. Default value: 'capacity'.

    Returns
    -------
    flow_dict : dictionary
        Dictionary of dictionaries keyed by nodes such that
        flow_dict[u][v] is the flow edge (u, v).

    Raises
    ------
    NetworkXError
        The algorithm does not support MultiGraph and MultiDiGraph. If
        the input graph is an instance of one of these two classes, a
        NetworkXError is raised.

    NetworkXUnbounded
        If the graph has a path of infinite capacity, the value of a 
        feasible flow on the graph is unbounded above and the function
        raises a NetworkXUnbounded.

    Examples
    --------
    >>> import networkx as nx
    >>> G = nx.DiGraph()
    >>> G.add_edge('x','a', capacity=3.0)
    >>> G.add_edge('x','b', capacity=1.0)
    >>> G.add_edge('a','c', capacity=3.0)
    >>> G.add_edge('b','c', capacity=5.0)
    >>> G.add_edge('b','d', capacity=4.0)
    >>> G.add_edge('d','e', capacity=2.0)
    >>> G.add_edge('c','y', capacity=2.0)
    >>> G.add_edge('e','y', capacity=3.0)
    >>> F = nx.ford_fulkerson_flow(G, 'x', 'y')
    >>> for u, v in sorted(G.edges_iter()):
    ...     print('(%s, %s) %.2f' % (u, v, F[u][v]))
    ... 
    (a, c) 2.00
    (b, c) 0.00
    (b, d) 1.00
    (c, y) 2.00
    (d, e) 1.00
    (e, y) 1.00
    (x, a) 2.00
    (x, b) 1.00
    """
<<<<<<< HEAD
    flow_value, residual = ford_fulkerson_flow_and_residual(G,
                                s, t, capacity=capacity)
    return _create_flow_dict(G, residual, capacity=capacity)
=======
    flow_value, auxiliary = ford_fulkerson_flow_and_auxiliary(G,
                                s, t, capacity=capacity)
    return _create_flow_dict(G, auxiliary, capacity=capacity)
>>>>>>> b85047ac

def max_flow(G, s, t, capacity='capacity'):
    """Find the value of a maximum single-commodity flow.
    
    Parameters
    ----------
    G : NetworkX graph
        Edges of the graph are expected to have an attribute called
        'capacity'. If this attribute is not present, the edge is
        considered to have infinite capacity.

    s : node
        Source node for the flow.

    t : node
        Sink node for the flow.

    capacity: string
        Edges of the graph G are expected to have an attribute capacity
        that indicates how much flow the edge can support. If this
        attribute is not present, the edge is considered to have
        infinite capacity. Default value: 'capacity'.

    Returns
    -------
    flow_value : integer, float
        Value of the maximum flow, i.e., net outflow from the source.

    Raises
    ------
    NetworkXError
        The algorithm does not support MultiGraph and MultiDiGraph. If
        the input graph is an instance of one of these two classes, a
        NetworkXError is raised.

    NetworkXUnbounded
        If the graph has a path of infinite capacity, the value of a 
        feasible flow on the graph is unbounded above and the function
        raises a NetworkXUnbounded.

    Examples
    --------
    >>> import networkx as nx
    >>> G = nx.DiGraph()
    >>> G.add_edge('x','a', capacity=3.0)
    >>> G.add_edge('x','b', capacity=1.0)
    >>> G.add_edge('a','c', capacity=3.0)
    >>> G.add_edge('b','c', capacity=5.0)
    >>> G.add_edge('b','d', capacity=4.0)
    >>> G.add_edge('d','e', capacity=2.0)
    >>> G.add_edge('c','y', capacity=2.0)
    >>> G.add_edge('e','y', capacity=3.0)
    >>> flow = nx.max_flow(G, 'x', 'y')
    >>> flow
    3.0
    """
<<<<<<< HEAD
    return ford_fulkerson_flow_and_residual(G, s, t, capacity=capacity)[0]
=======
    return ford_fulkerson_flow_and_auxiliary(G, s, t, capacity=capacity)[0]
>>>>>>> b85047ac


def min_cut(G, s, t, capacity='capacity'):
    """Compute the value of a minimum (s, t)-cut.

    Use the max-flow min-cut theorem, i.e., the capacity of a minimum
    capacity cut is equal to the flow value of a maximum flow.

    Parameters
    ----------
    G : NetworkX graph
        Edges of the graph are expected to have an attribute called
        'capacity'. If this attribute is not present, the edge is
        considered to have infinite capacity.

    s : node
        Source node for the flow.

    t : node
        Sink node for the flow.

    capacity: string
        Edges of the graph G are expected to have an attribute capacity
        that indicates how much flow the edge can support. If this
        attribute is not present, the edge is considered to have
        infinite capacity. Default value: 'capacity'.

    Returns
    -------
    cutValue : integer, float
        Value of the minimum cut.
    
    Raises
    ------
    NetworkXUnbounded
        If the graph has a path of infinite capacity, all cuts have
        infinite capacity and the function raises a NetworkXError.
    
    Examples
    --------
    >>> import networkx as nx
    >>> G = nx.DiGraph()
    >>> G.add_edge('x','a', capacity = 3.0)
    >>> G.add_edge('x','b', capacity = 1.0)
    >>> G.add_edge('a','c', capacity = 3.0)
    >>> G.add_edge('b','c', capacity = 5.0)
    >>> G.add_edge('b','d', capacity = 4.0)
    >>> G.add_edge('d','e', capacity = 2.0)
    >>> G.add_edge('c','y', capacity = 2.0)
    >>> G.add_edge('e','y', capacity = 3.0)
    >>> nx.min_cut(G, 'x', 'y')
    3.0
    """

    try:
<<<<<<< HEAD
        return ford_fulkerson_flow_and_residual(G, s, t, capacity=capacity)[0]
=======
        return ford_fulkerson_flow_and_auxiliary(G, s, t, capacity=capacity)[0]
>>>>>>> b85047ac
    except nx.NetworkXUnbounded:
        raise nx.NetworkXUnbounded(
                "Infinite capacity path, no minimum cut.")
<|MERGE_RESOLUTION|>--- conflicted
+++ resolved
@@ -12,32 +12,15 @@
 
 __all__ = ['ford_fulkerson',
            'ford_fulkerson_flow',
-<<<<<<< HEAD
-           'ford_fulkerson_flow_and_residual',
-           'max_flow',
-           'min_cut']
-
-def ford_fulkerson_flow_and_residual(G, s, t, capacity='capacity'):
-=======
            'ford_fulkerson_flow_and_auxiliary',
            'max_flow',
            'min_cut']
 
 def ford_fulkerson_flow_and_auxiliary(G, s, t, capacity='capacity'):
->>>>>>> b85047ac
     """Find a maximum single-commodity flow using the Ford-Fulkerson
     algorithm.
     
     This function returns both the value of the maximum flow and the 
-<<<<<<< HEAD
-    residual network resulting after finding the maximum flow. The 
-    residual network has edges with capacity equal to the capacity 
-    of the edge in the original network minus the flow that went 
-    throught that edge. Notice that it can happen that a flow 
-    from v to u is allowed in the residual network, though disallowed 
-    in the original network. A dictionary with infinite capacity edges 
-    can be found as an attribute of the residual network.
-=======
     auxiliary network resulting after finding the maximum flow, which
     is also named residual network in the literature. The 
     auxiliary network has edges with capacity equal to the capacity 
@@ -46,7 +29,6 @@
     from v to u is allowed in the auxiliary network, though disallowed 
     in the original network. A dictionary with infinite capacity edges 
     can be found as an attribute of the auxiliary network.
->>>>>>> b85047ac
 
     Parameters
     ----------
@@ -72,17 +54,10 @@
     flow_value : integer, float
         Value of the maximum flow, i.e., net outflow from the source.
 
-<<<<<<< HEAD
-    residual : DiGraph
-        Residual network after finding the maximum flow. A dictionary
-        with infinite capacity edges can be found as an attribute of
-        this network: residual.graph['inf_capacity_flows']
-=======
     auxiliary : DiGraph
         Residual/auxiliary network after finding the maximum flow. 
         A dictionary with infinite capacity edges can be found as 
         an attribute of this network: auxiliary.graph['inf_capacity_flows']
->>>>>>> b85047ac
 
     Raises
     ------
@@ -113,21 +88,12 @@
     >>> G.add_edge('d','e', capacity=2.0)
     >>> G.add_edge('c','y', capacity=2.0)
     >>> G.add_edge('e','y', capacity=3.0)
-<<<<<<< HEAD
-    >>> flow, residual = nx.ford_fulkerson_flow_and_residual(G, 'x', 'y')
-    >>> flow
-    3.0
-    >>> # A dictionary with infinite capacity flows can be found as an
-    >>> # attribute of the residual network
-    >>> inf_capacity_flows = residual.graph['inf_capacity_flows']
-=======
     >>> flow, auxiliary = nx.ford_fulkerson_flow_and_auxiliary(G, 'x', 'y')
     >>> flow
     3.0
     >>> # A dictionary with infinite capacity flows can be found as an
     >>> # attribute of the auxiliary network
     >>> inf_capacity_flows = auxiliary.graph['inf_capacity_flows']
->>>>>>> b85047ac
 
     """
     if G.is_multigraph():
@@ -319,15 +285,9 @@
     >>> flow
     3.0
     """
-<<<<<<< HEAD
-    flow_value, residual = ford_fulkerson_flow_and_residual(G, 
-                                s, t, capacity=capacity)
-    flow_dict = _create_flow_dict(G, residual, capacity=capacity)
-=======
     flow_value, auxiliary = ford_fulkerson_flow_and_auxiliary(G, 
                                 s, t, capacity=capacity)
     flow_dict = _create_flow_dict(G, auxiliary, capacity=capacity)
->>>>>>> b85047ac
     return flow_value, flow_dict
 
 def ford_fulkerson_flow(G, s, t, capacity='capacity'):
@@ -395,15 +355,9 @@
     (x, a) 2.00
     (x, b) 1.00
     """
-<<<<<<< HEAD
-    flow_value, residual = ford_fulkerson_flow_and_residual(G,
-                                s, t, capacity=capacity)
-    return _create_flow_dict(G, residual, capacity=capacity)
-=======
     flow_value, auxiliary = ford_fulkerson_flow_and_auxiliary(G,
                                 s, t, capacity=capacity)
     return _create_flow_dict(G, auxiliary, capacity=capacity)
->>>>>>> b85047ac
 
 def max_flow(G, s, t, capacity='capacity'):
     """Find the value of a maximum single-commodity flow.
@@ -460,11 +414,7 @@
     >>> flow
     3.0
     """
-<<<<<<< HEAD
-    return ford_fulkerson_flow_and_residual(G, s, t, capacity=capacity)[0]
-=======
     return ford_fulkerson_flow_and_auxiliary(G, s, t, capacity=capacity)[0]
->>>>>>> b85047ac
 
 
 def min_cut(G, s, t, capacity='capacity'):
@@ -520,11 +470,7 @@
     """
 
     try:
-<<<<<<< HEAD
-        return ford_fulkerson_flow_and_residual(G, s, t, capacity=capacity)[0]
-=======
         return ford_fulkerson_flow_and_auxiliary(G, s, t, capacity=capacity)[0]
->>>>>>> b85047ac
     except nx.NetworkXUnbounded:
         raise nx.NetworkXUnbounded(
                 "Infinite capacity path, no minimum cut.")
